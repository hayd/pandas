.. _whatsnew_0130:

v0.13.0 (October ??, 2013)
--------------------------

This is a major release from 0.12.0 and includes a number of API changes, several new features and
enhancements along with a large number of bug fixes.

Highlights include support for a new index type ``Float64Index``, support for new methods of interpolation, updated ``timedelta`` operations, and a new string manipulation method ``extract``.
Several experimental features are added, including new ``eval/query`` methods for expression evaluation, support for ``msgpack`` serialization,
and an io interface to google's ``BigQuery``.

.. warning::

   In 0.13.0 ``Series`` has internally been refactored to no longer sub-class ``ndarray``
   but instead subclass ``NDFrame``, similar to the rest of the pandas containers. This should be
   a transparent change with only very limited API implications. See :ref:`Internal Refactoring<whatsnew_0130.refactoring>`

API changes
~~~~~~~~~~~

- ``read_excel`` now supports an integer in its ``sheetname`` argument giving
  the index of the sheet to read in (:issue:`4301`).
- Text parser now treats anything that reads like inf ("inf", "Inf", "-Inf",
  "iNf", etc.) as infinity. (:issue:`4220`, :issue:`4219`), affecting
  ``read_table``, ``read_csv``, etc.
- ``pandas`` now is Python 2/3 compatible without the need for 2to3 thanks to
  @jtratner. As a result, pandas now uses iterators more extensively. This
  also led to the introduction of substantive parts of the Benjamin
  Peterson's ``six`` library into compat. (:issue:`4384`, :issue:`4375`,
  :issue:`4372`)
- ``pandas.util.compat`` and ``pandas.util.py3compat`` have been merged into
  ``pandas.compat``. ``pandas.compat`` now includes many functions allowing
  2/3 compatibility. It contains both list and iterator versions of range,
  filter, map and zip, plus other necessary elements for Python 3
  compatibility. ``lmap``, ``lzip``, ``lrange`` and ``lfilter`` all produce
  lists instead of iterators, for compatibility with ``numpy``, subscripting
  and ``pandas`` constructors.(:issue:`4384`, :issue:`4375`, :issue:`4372`)
- ``Series.get`` with negative indexers now returns the same as ``[]`` (:issue:`4390`)
- Changes to how ``Index`` and ``MultiIndex`` handle metadata (``levels``,
  ``labels``, and ``names``) (:issue:`4039`):

  .. code-block:: python

      # previously, you would have set levels or labels directly
      index.levels = [[1, 2, 3, 4], [1, 2, 4, 4]]

      # now, you use the set_levels or set_labels methods
      index = index.set_levels([[1, 2, 3, 4], [1, 2, 4, 4]])

      # similarly, for names, you can rename the object
      # but setting names is not deprecated.
      index = index.set_names(["bob", "cranberry"])

      # and all methods take an inplace kwarg
      index.set_names(["bob", "cranberry"], inplace=True)

- Infer and downcast dtype if ``downcast='infer'`` is passed to ``fillna/ffill/bfill`` (:issue:`4604`)
- ``__nonzero__`` for all NDFrame objects, will now raise a ``ValueError``, this reverts back to (:issue:`1073`, :issue:`4633`)
  behavior. See :ref:`gotchas<gotchas.truth>` for a more detailed discussion.

  This prevents doing boolean comparision on *entire* pandas objects, which is inherently ambiguous. These all will raise a ``ValueError``.

  .. code-block:: python

      if df:
         ....
      df1 and df2
      s1 and s2

  Added the ``.bool()`` method to ``NDFrame`` objects to facilitate evaluating of single-element boolean Series:

  .. ipython:: python

     Series([True]).bool()
     Series([False]).bool()
     DataFrame([[True]]).bool()
     DataFrame([[False]]).bool()

- All non-Index NDFrames (``Series``, ``DataFrame``, ``Panel``, ``Panel4D``,
  ``SparsePanel``, etc.), now support the entire set of arithmetic operators
  and arithmetic flex methods (add, sub, mul, etc.). ``SparsePanel`` does not
  support ``pow`` or ``mod`` with non-scalars. (:issue:`3765`)


Prior Version Deprecations/Changes
~~~~~~~~~~~~~~~~~~~~~~~~~~~~~~~~~~

These were announced changes in 0.12 or prior that are taking effect as of 0.13.0

- Remove deprecated ``Factor`` (:issue:`3650`)
- Remove deprecated ``set_printoptions/reset_printoptions`` (:issue:`3046`)
- Remove deprecated ``_verbose_info`` (:issue:`3215`)
- Remove deprecated ``read_clipboard/to_clipboard/ExcelFile/ExcelWriter`` from ``pandas.io.parsers`` (:issue:`3717`)
- default for ``tupleize_cols`` is now ``False`` for both ``to_csv`` and ``read_csv``. Fair warning in 0.12 (:issue:`3604`)

Deprecations
~~~~~~~~~~~~

Deprecated in 0.13.0

- deprecated ``iterkv``, which will be removed in a future release (this was
  an alias of iteritems used to bypass ``2to3``'s changes).
  (:issue:`4384`, :issue:`4375`, :issue:`4372`)

Indexing API Changes
~~~~~~~~~~~~~~~~~~~~

Prior to 0.13, it was impossible to use a label indexer (``.loc/.ix``) to set a value that
was not contained in the index of a particular axis. (:issue:`2578`). See more :ref:`the docs<indexing.basics.partial_setting>`

In the ``Series`` case this is effectively an appending operation

.. ipython:: python

   s = Series([1,2,3])
   s
   s[5] = 5.
   s

<<<<<<< HEAD
.. ipython:: python
=======
  - ``to_csv`` now takes a ``date_format`` keyword argument that specifies how
    output datetime objects should be formatted. Datetimes encountered in the
    index, columns, and values will all have this formatting applied. (:issue:`4313`)
>>>>>>> ce669d6f

   dfi = DataFrame(np.arange(6).reshape(3,2),
                   columns=['A','B'])
   dfi

This would previously ``KeyError``

.. ipython:: python

   dfi.loc[:,'C'] = dfi.loc[:,'A']
   dfi

This is like an ``append`` operation.

.. ipython:: python

   dfi.loc[3] = 5
   dfi

A Panel setting operation on an arbitrary axis aligns the input to the Panel

.. ipython:: python

   p = pd.Panel(np.arange(16).reshape(2,4,2),
               items=['Item1','Item2'],
               major_axis=pd.date_range('2001/1/12',periods=4),
               minor_axis=['A','B'],dtype='float64')
   p
   p.loc[:,:,'C'] = Series([30,32],index=p.items)
   p
   p.loc[:,:,'C']

Float64Index API Change
~~~~~~~~~~~~~~~~~~~~~~~

- Added a new index type, ``Float64Index``. This will be automatically created when passing floating values in index creation.
  This enables a pure label-based slicing paradigm that makes ``[],ix,loc`` for scalar indexing and slicing work exactly the
  same. See :ref:`the docs<indexing.float64index>`, (:issue:`263`)

  Construction is by default for floating type values.

  .. ipython:: python

     index = Index([1.5, 2, 3, 4.5, 5])
     index
     s = Series(range(5),index=index)
     s

  Scalar selection for ``[],.ix,.loc`` will always be label based. An integer will match an equal float index (e.g. ``3`` is equivalent to ``3.0``)

  .. ipython:: python

     s[3]
     s.ix[3]
     s.loc[3]

  The only positional indexing is via ``iloc``

  .. ipython:: python

     s.iloc[3]

  A scalar index that is not found will raise ``KeyError``

  Slicing is ALWAYS on the values of the index, for ``[],ix,loc`` and ALWAYS positional with ``iloc``

  .. ipython:: python

     s[2:4]
     s.ix[2:4]
     s.loc[2:4]
     s.iloc[2:4]

  In float indexes, slicing using floats are allowed

  .. ipython:: python

     s[2.1:4.6]
     s.loc[2.1:4.6]

- Indexing on other index types are preserved (and positional fallback for ``[],ix``), with the exception, that floating point slicing
  on indexes on non ``Float64Index`` will now raise a ``TypeError``.

  .. code-block:: python

     In [1]: Series(range(5))[3.5]
     TypeError: the label [3.5] is not a proper indexer for this index type (Int64Index)

     In [1]: Series(range(5))[3.5:4.5]
     TypeError: the slice start [3.5] is not a proper indexer for this index type (Int64Index)

  Using a scalar float indexer will be deprecated in a future version, but is allowed for now.

  .. code-block:: python

     In [3]: Series(range(5))[3.0]
     Out[3]: 3

HDFStore API Changes
~~~~~~~~~~~~~~~~~~~~

- Query Format Changes. A much more string-like query format is now supported. See :ref:`the docs<io.hdf5-query>`.

  .. ipython:: python

     path = 'test.h5'
     dfq = DataFrame(randn(10,4),
              columns=list('ABCD'),
              index=date_range('20130101',periods=10))
     dfq.to_hdf(path,'dfq',format='table',data_columns=True)

  Use boolean expressions, with in-line function evaluation.

  .. ipython:: python

     read_hdf(path,'dfq',
         where="index>Timestamp('20130104') & columns=['A', 'B']")

  Use an inline column reference

  .. ipython:: python

     read_hdf(path,'dfq',
         where="A>0 or C>0")

  .. ipython:: python
     :suppress:

     import os
     os.remove(path)

- the ``format`` keyword now replaces the ``table`` keyword; allowed values are ``fixed(f)`` or ``table(t)``
  the same defaults as prior < 0.13.0 remain, e.g. ``put`` implies ``fixed`` format
  and ``append`` imples ``table`` format. This default format can be set as an option by setting ``io.hdf.default_format``.

  .. ipython:: python

     path = 'test.h5'
     df = DataFrame(randn(10,2))
     df.to_hdf(path,'df_table',format='table')
     df.to_hdf(path,'df_table2',append=True)
     df.to_hdf(path,'df_fixed')
     with get_store(path) as store:
        print(store)

  .. ipython:: python
     :suppress:

     import os
     os.remove(path)

- Significant table writing performance improvements
- handle a passed ``Series`` in table format (:issue:`4330`)
- can now serialize a ``timedelta64[ns]`` dtype in a table (:issue:`3577`), See :ref:`the docs<io.hdf5-timedelta>`.
- added an ``is_open`` property to indicate if the underlying file handle is_open;
  a closed store will now report 'CLOSED' when viewing the store (rather than raising an error)
  (:issue:`4409`)
- a close of a ``HDFStore`` now will close that instance of the ``HDFStore``
  but will only close the actual file if the ref count (by ``PyTables``) w.r.t. all of the open handles
  are 0. Essentially you have a local instance of ``HDFStore`` referenced by a variable. Once you
  close it, it will report closed. Other references (to the same file) will continue to operate
  until they themselves are closed. Performing an action on a closed file will raise
  ``ClosedFileError``

  .. ipython:: python

     path = 'test.h5'
     df = DataFrame(randn(10,2))
     store1 = HDFStore(path)
     store2 = HDFStore(path)
     store1.append('df',df)
     store2.append('df2',df)

     store1
     store2
     store1.close()
     store2
     store2.close()
     store2

  .. ipython:: python
     :suppress:

     import os
     os.remove(path)

- removed the ``_quiet`` attribute, replace by a ``DuplicateWarning`` if retrieving
  duplicate rows from a table (:issue:`4367`)
- removed the ``warn`` argument from ``open``. Instead a ``PossibleDataLossError`` exception will
  be raised if you try to use ``mode='w'`` with an OPEN file handle (:issue:`4367`)
- allow a passed locations array or mask as a ``where`` condition (:issue:`4467`).
  See :ref:`the docs<io.hdf5-where_mask>` for an example.
- add the keyword ``dropna=True`` to ``append`` to change whether ALL nan rows are not written
  to the store (default is ``True``, ALL nan rows are NOT written), also settable
  via the option ``io.hdf.dropna_table`` (:issue:`4625`)

Enhancements
~~~~~~~~~~~~

- ``read_html`` now raises a ``URLError`` instead of catching and raising a
  ``ValueError`` (:issue:`4303`, :issue:`4305`)
- Added a test for ``read_clipboard()`` and ``to_clipboard()`` (:issue:`4282`)
- Clipboard functionality now works with PySide (:issue:`4282`)
- Added a more informative error message when plot arguments contain
  overlapping color and style arguments (:issue:`4402`)
- ``to_dict`` now takes ``records`` as a possible outtype.  Returns an array
  of column-keyed dictionaries. (:issue:`4936`)

- ``NaN`` handing in get_dummies (:issue:`4446`) with `dummy_na`

  .. ipython:: python

     # previously, nan was erroneously counted as 2 here
     # now it is not counted at all
     get_dummies([1, 2, np.nan])

     # unless requested
     get_dummies([1, 2, np.nan], dummy_na=True)


- ``timedelta64[ns]`` operations. See :ref:`the docs<timeseries.timedeltas_convert>` for the docs.

  .. warning::

     Most of these operations require ``numpy >= 1.7``

  Using the new top-level ``to_timedelta``, you can convert a scalar or array from the standard
  timedelta format (produced by ``to_csv``) into a timedelta type (``np.timedelta64`` in ``nanoseconds``).

  .. ipython:: python

     to_timedelta('1 days 06:05:01.00003')
     to_timedelta('15.5us')
     to_timedelta(['1 days 06:05:01.00003','15.5us','nan'])
     to_timedelta(np.arange(5),unit='s')
     to_timedelta(np.arange(5),unit='d')

  A Series of dtype ``timedelta64[ns]`` can now be divided by another
  ``timedelta64[ns]`` object to yield a ``float64`` dtyped Series. This
  is frequency conversion. See :ref:`the docs<timeseries.timedeltas_convert>` for the docs.

  .. ipython:: python

     from datetime import timedelta
     td = Series(date_range('20130101',periods=4))-Series(date_range('20121201',periods=4))
     td[2] += np.timedelta64(timedelta(minutes=5,seconds=3))
     td[3] = np.nan
     td

     # to days
     td / np.timedelta64(1,'D')

     # to seconds
     td / np.timedelta64(1,'s')

  Dividing or multiplying a ``timedelta64[ns]`` Series by an integer or integer Series

  .. ipython:: python

     td * -1
     td * Series([1,2,3,4])

  Absolute ``DateOffset`` objects can act equivalenty to ``timedeltas``

  .. ipython:: python

     from pandas import offsets
     td + offsets.Minute(5) + offsets.Milli(5)

  Fillna is now supported for timedeltas

  .. ipython:: python

     td.fillna(0)
     td.fillna(timedelta(days=1,seconds=5))

  You can do numeric reduction operations on timedeltas. Note that these will return
  a single-element Series.

  .. ipython:: python

     td.mean()
     td.quantile(.1)

- ``plot(kind='kde')`` now accepts the optional parameters ``bw_method`` and
  ``ind``, passed to scipy.stats.gaussian_kde() (for scipy >= 0.11.0) to set
  the bandwidth, and to gkde.evaluate() to specify the indicies at which it
  is evaluated, respecttively. See scipy docs. (:issue:`4298`)

- DataFrame constructor now accepts a numpy masked record array (:issue:`3478`)

- The new vectorized string method ``extract`` return regular expression
  matches more conveniently.

  .. ipython:: python

     Series(['a1', 'b2', 'c3']).str.extract('[ab](\d)')

  Elements that do not match return ``NaN``. Extracting a regular expression
  with more than one group returns a DataFrame with one column per group.


  .. ipython:: python

     Series(['a1', 'b2', 'c3']).str.extract('([ab])(\d)')

  Elements that do not match return a row of ``NaN``.
  Thus, a Series of messy strings can be *converted* into a
  like-indexed Series or DataFrame of cleaned-up or more useful strings,
  without necessitating ``get()`` to access tuples or ``re.match`` objects.

  Named groups like

  .. ipython:: python

     Series(['a1', 'b2', 'c3']).str.extract(
             '(?P<letter>[ab])(?P<digit>\d)')

  and optional groups can also be used.

  .. ipython:: python

      Series(['a1', 'b2', '3']).str.extract(
              '(?P<letter>[ab])?(?P<digit>\d)')

- ``read_stata`` now accepts Stata 13 format (:issue:`4291`)

- ``read_fwf`` now infers the column specifications from the first 100 rows of
  the file if the data has correctly separated and properly aligned columns
  using the delimiter provided to the function (:issue:`4488`).

- support for nanosecond times as an offset

  .. warning::

     These operations require ``numpy >= 1.7``

  Period conversions in the range of seconds and below were reworked and extended
  up to nanoseconds. Periods in the nanosecond range are now available.

  .. ipython:: python

     date_range('2013-01-01', periods=5, freq='5N')

  or with frequency as offset

  .. ipython:: python

     date_range('2013-01-01', periods=5, freq=pd.offsets.Nano(5))

  Timestamps can be modified in the nanosecond range

  .. ipython:: python

     t = Timestamp('20130101 09:01:02')
     t + pd.datetools.Nano(123)

- A new method, ``isin`` for DataFrames, plays nicely with boolean indexing. See :ref:`the docs<indexing.basics.indexing_isin>` for more.

  To get the rows where any of the conditions are met:

  .. ipython:: python

     dfi = DataFrame({'A': [1, 2, 3, 4], 'B': ['a', 'b', 'f', 'n']})
     dfi
     mask = dfi.isin({'A': [1, 2], 'B': ['e', 'f']})
     mask
     dfi[mask.any(1)]

- ``Series`` now supports a ``to_frame`` method to convert it to a single-column DataFrame (:issue:`5164`)

- All R datasets listed here http://stat.ethz.ch/R-manual/R-devel/library/datasets/html/00Index.html can now be loaded into Pandas objects

  .. code-block:: python

     import pandas.rpy.common as com
     com.load_data('Titanic')

- ``tz_localize`` can infer a fall daylight savings transition based on the structure
  of the unlocalized data (:issue:`4230`), see :ref:`the docs<timeseries.timezone>`

- DatetimeIndex is now in the API documentation, see :ref:`the docs<api.datetimeindex>`

- :meth:`~pandas.io.json.json_normalize` is a new method to allow you to create a flat table
  from semi-structured JSON data. See :ref:`the docs<io.json_normalize>` (:issue:`1067`)


- Added PySide support for the qtpandas DataFrameModel and DataFrameWidget.

- DataFrame has a new ``interpolate`` method, similar to Series (:issue:`4434`, :issue:`1892`)

  .. ipython:: python

      df = DataFrame({'A': [1, 2.1, np.nan, 4.7, 5.6, 6.8],
                      'B': [.25, np.nan, np.nan, 4, 12.2, 14.4]})
      df.interpolate()

  Additionally, the ``method`` argument to ``interpolate`` has been expanded
  to include ``'nearest', 'zero', 'slinear', 'quadratic', 'cubic',
  'barycentric', 'krogh', 'piecewise_polynomial', 'pchip', `polynomial`, 'spline'``
  The new methods require scipy_. Consult the Scipy reference guide_ and documentation_ for more information
  about when the various methods are appropriate. See :ref:`the docs<missing_data.interpolate>`.

  Interpolate now also accepts a ``limit`` keyword argument.
  This works similar to ``fillna``'s limit:

  .. ipython:: python

    ser = Series([1, 3, np.nan, np.nan, np.nan, 11])
    ser.interpolate(limit=2)

.. _scipy: http://www.scipy.org
.. _documentation: http://docs.scipy.org/doc/scipy/reference/interpolate.html#univariate-interpolation
.. _guide: http://docs.scipy.org/doc/scipy/reference/tutorial/interpolate.html

.. _whatsnew_0130.experimental:

Experimental
~~~~~~~~~~~~

- The new :func:`~pandas.eval` function implements expression evaluation using
  ``numexpr`` behind the scenes. This results in large speedups for
  complicated expressions involving large DataFrames/Series. For example,

  .. ipython:: python

     nrows, ncols = 20000, 100
     df1, df2, df3, df4 = [DataFrame(randn(nrows, ncols))
                           for _ in xrange(4)]

  .. ipython:: python

     # eval with NumExpr backend
     %timeit pd.eval('df1 + df2 + df3 + df4')

  .. ipython:: python

     # pure Python evaluation
     %timeit df1 + df2 + df3 + df4

  For more details, see the :ref:`the docs<enhancingperf.eval>`

- Similar to ``pandas.eval``, :class:`~pandas.DataFrame` has a new
  ``DataFrame.eval`` method that evaluates an expression in the context of
  the ``DataFrame``. For example,

  .. ipython:: python
     :suppress:

     try:
        del a
     except NameError:
        pass

     try:
        del b
     except NameError:
        pass

  .. ipython:: python

     df = DataFrame(randn(10, 2), columns=['a', 'b'])
     df.eval('a + b')

- :meth:`~pandas.DataFrame.query` method has been added that allows
  you to select elements of a ``DataFrame`` using a natural query syntax
  nearly identical to Python syntax. For example,

  .. ipython:: python
     :suppress:

     try:
        del a
     except NameError:
        pass

     try:
        del b
     except NameError:
        pass

     try:
        del c
     except NameError:
        pass

  .. ipython:: python

     n = 20
     df = DataFrame(np.random.randint(n, size=(n, 3)), columns=['a', 'b', 'c'])
     df.query('a < b < c')

  selects all the rows of ``df`` where ``a < b < c`` evaluates to ``True``.
  For more details see the :ref:`the docs<indexing.query>`.

- ``pd.read_msgpack()`` and ``pd.to_msgpack()`` are now a supported method of serialization
  of arbitrary pandas (and python objects) in a lightweight portable binary format. See :ref:`the docs<io.msgpack>`

  .. warning::

     Since this is an EXPERIMENTAL LIBRARY, the storage format may not be stable until a future release.

  .. ipython:: python

     df = DataFrame(np.random.rand(5,2),columns=list('AB'))
     df.to_msgpack('foo.msg')
     pd.read_msgpack('foo.msg')

     s = Series(np.random.rand(5),index=date_range('20130101',periods=5))
     pd.to_msgpack('foo.msg', df, s)
     pd.read_msgpack('foo.msg')

  You can pass ``iterator=True`` to iterator over the unpacked results

  .. ipython:: python

     for o in pd.read_msgpack('foo.msg',iterator=True):
        print o

  .. ipython:: python
     :suppress:
     :okexcept:

     os.remove('foo.msg')

.. _whatsnew_0130.refactoring:

Internal Refactoring
~~~~~~~~~~~~~~~~~~~~

In 0.13.0 there is a major refactor primarily to subclass ``Series`` from
``NDFrame``, which is the base class currently for ``DataFrame`` and ``Panel``,
to unify methods and behaviors. Series formerly subclassed directly from
``ndarray``. (:issue:`4080`, :issue:`3862`, :issue:`816`)

.. warning::

   There are two potential incompatibilities from < 0.13.0

   - Using certain numpy functions would previously return a ``Series`` if passed a ``Series``
     as an argument. This seems only to affect ``np.ones_like``, ``np.empty_like``,
     ``np.diff`` and ``np.where``. These now return ``ndarrays``.

     .. ipython:: python

        s = Series([1,2,3,4])

     Numpy Usage

     .. ipython:: python

        np.ones_like(s)
        np.diff(s)
        np.where(s>1,s,np.nan)

     Pandonic Usage

     .. ipython:: python

        Series(1,index=s.index)
        s.diff()
        s.where(s>1)

   - Passing a ``Series`` directly to a cython function expecting an ``ndarray`` type will no
     long work directly, you must pass ``Series.values``, See :ref:`Enhancing Performance<enhancingperf.ndarray>`

   - ``Series(0.5)`` would previously return the scalar ``0.5``, instead this will return a 1-element ``Series``

- Refactor of series.py/frame.py/panel.py to move common code to generic.py

  - added ``_setup_axes`` to created generic NDFrame structures
  - moved methods

    - ``from_axes,_wrap_array,axes,ix,loc,iloc,shape,empty,swapaxes,transpose,pop``
    - ``__iter__,keys,__contains__,__len__,__neg__,__invert__``
    - ``convert_objects,as_blocks,as_matrix,values``
    - ``__getstate__,__setstate__`` (compat remains in frame/panel)
    - ``__getattr__,__setattr__``
    - ``_indexed_same,reindex_like,align,where,mask``
    - ``fillna,replace`` (``Series`` replace is now consistent with ``DataFrame``)
    - ``filter`` (also added axis argument to selectively filter on a different axis)
    - ``reindex,reindex_axis,take``
    - ``truncate`` (moved to become part of ``NDFrame``)

- These are API changes which make ``Panel`` more consistent with ``DataFrame``

  - ``swapaxes`` on a ``Panel`` with the same axes specified now return a copy
  - support attribute access for setting
  - filter supports same api as original ``DataFrame`` filter

- Reindex called with no arguments will now return a copy of the input object

- Series now inherits from ``NDFrame`` rather than directly from ``ndarray``.
  There are several minor changes that affect the API.

  - numpy functions that do not support the array interface will now
    return ``ndarrays`` rather than series, e.g. ``np.diff`` and ``np.ones_like``
  - ``Series(0.5)`` would previously return the scalar ``0.5``, this is no
    longer supported
  - ``TimeSeries`` is now an alias for ``Series``. the property ``is_time_series``
    can be used to distinguish (if desired)

- Refactor of Sparse objects to use BlockManager

  - Created a new block type in internals, ``SparseBlock``, which can hold multi-dtypes
    and is non-consolidatable. ``SparseSeries`` and ``SparseDataFrame`` now inherit
    more methods from there hierarchy (Series/DataFrame), and no longer inherit
    from ``SparseArray`` (which instead is the object of the ``SparseBlock``)
  - Sparse suite now supports integration with non-sparse data. Non-float sparse
    data is supportable (partially implemented)
  - Operations on sparse structures within DataFrames should preserve sparseness,
    merging type operations will convert to dense (and back to sparse), so might
    be somewhat inefficient
  - enable setitem on ``SparseSeries`` for boolean/integer/slices
  - ``SparsePanels`` implementation is unchanged (e.g. not using BlockManager, needs work)

- added ``ftypes`` method to Series/DataFame, similar to ``dtypes``, but indicates
  if the underlying is sparse/dense (as well as the dtype)
- All ``NDFrame`` objects now have a ``_prop_attributes``, which can be used to indcated various
  values to propogate to a new object from an existing (e.g. name in ``Series`` will follow
  more automatically now)
- Internal type checking is now done via a suite of generated classes, allowing ``isinstance(value, klass)``
  without having to directly import the klass, courtesy of @jtratner
- Bug in Series update where the parent frame is not updating its cache based on
  changes (:issue:`4080`) or types (:issue:`3217`), fillna (:issue:`3386`)
- Indexing with dtype conversions fixed (:issue:`4463`, :issue:`4204`)
- Refactor ``Series.reindex`` to core/generic.py (:issue:`4604`, :issue:`4618`), allow ``method=`` in reindexing
  on a Series to work
- ``Series.copy`` no longer accepts the ``order`` parameter and is now consistent with ``NDFrame`` copy
- Refactor ``rename`` methods to core/generic.py; fixes ``Series.rename`` for (:issue:`4605`), and adds ``rename``
  with the same signature for ``Panel``
- Refactor ``clip`` methods to core/generic.py (:issue:`4798`)
- Refactor of ``_get_numeric_data/_get_bool_data`` to core/generic.py, allowing Series/Panel functionaility
- ``Series`` (for index) / ``Panel`` (for items) now allow attribute access to its elements  (:issue:`1903`)

  .. ipython:: python

     s = Series([1,2,3],index=list('abc'))
     s.b
     s.a = 5
     s

Bug Fixes
~~~~~~~~~

See :ref:`V0.13.0 Bug Fixes<release.bug_fixes-0.13.0>` for an extensive list of bugs that have been fixed in 0.13.0.

See the :ref:`full release notes
<release>` or issue tracker
on GitHub for a complete list of all API changes, Enhancements and Bug Fixes.<|MERGE_RESOLUTION|>--- conflicted
+++ resolved
@@ -118,13 +118,7 @@
    s[5] = 5.
    s
 
-<<<<<<< HEAD
 .. ipython:: python
-=======
-  - ``to_csv`` now takes a ``date_format`` keyword argument that specifies how
-    output datetime objects should be formatted. Datetimes encountered in the
-    index, columns, and values will all have this formatting applied. (:issue:`4313`)
->>>>>>> ce669d6f
 
    dfi = DataFrame(np.arange(6).reshape(3,2),
                    columns=['A','B'])
@@ -539,6 +533,10 @@
 .. _scipy: http://www.scipy.org
 .. _documentation: http://docs.scipy.org/doc/scipy/reference/interpolate.html#univariate-interpolation
 .. _guide: http://docs.scipy.org/doc/scipy/reference/tutorial/interpolate.html
+
+- ``to_csv`` now takes a ``date_format`` keyword argument that specifies how
+  output datetime objects should be formatted. Datetimes encountered in the
+  index, columns, and values will all have this formatting applied. (:issue:`4313`)
 
 .. _whatsnew_0130.experimental:
 
